--- conflicted
+++ resolved
@@ -42,18 +42,14 @@
 	versionCmd := NewVersionCmd()
 	toolsCmd := NewToolsCmd()
 	clientCmd := client.NewClientCmd()
-
+  
 	serveNodeCmd := NewServeNodeCmd()
-
-<<<<<<< HEAD
 	serveLBCmd := NewServeLBCmd()
 
-	parent.AddCommand(versionCmd, toolsCmd, serveNodeCmd, serveLBCmd)
-=======
-	rootCmd.AddCommand(versionCmd, toolsCmd, clientCmd, serveNodeCmd)
+	rootCmd.AddCommand(versionCmd, toolsCmd, clientCmd, serveNodeCmd, serveLBCmd)
 
 	return rootCmd
->>>>>>> b11a7b23
+
 }
 
 func Execute() {
