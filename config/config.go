package config

import (
	"fmt"
	"log/slog"
	"strings"

	"github.com/spf13/cobra"
	"github.com/spf13/viper"
)

// FlagConfig defines a mapping between a flag and its viper configuration
type FlagConfig struct {
	FlagName string
	ViperKey string
	Default  interface{}
	Usage    string
}

// Config represents the application configuration
type Config struct {
	LogLevel slog.Level `mapstructure:"log_level"`
	Server   struct {
		Host string `mapstructure:"host"`
		Port int    `mapstructure:"port"`
	} `mapstructure:"server"`
<<<<<<< HEAD

	Replicas []string `mapstructure:"replicas"`
}

// DefaultConfig returns a Config with default values
func DefaultConfig() *Config {
	return &Config{
		LogLevel: slog.LevelInfo,
		Server: struct {
			Host string `mapstructure:"host"`
			Port int    `mapstructure:"port"`
		}{
			Host: "localhost",
			Port: 8080,
		},
		Replicas: []string{},
	}
=======
	Client struct {
		ServerURL string `mapstructure:"server_url"`
	} `mapstructure:"client"`
}

// ConfigFlags defines all the configuration flags for the application
var ConfigFlags = []FlagConfig{
	{"log-level", "log_level", slog.LevelInfo, "Log level (debug, info, warn, error)"},
	{"server.host", "server.host", "localhost", "Server host"},
	{"server.port", "server.port", 8080, "Server port"},
	{"client.server-url", "client.server_url", "", "KVStore server URL for client commands"},
>>>>>>> b11a7b23
}

// InitViper initializes a new Viper instance with default settings
func InitViper(configFile string) *viper.Viper {
	v := viper.New()

	// Set up config file settings
	v.SetConfigName("config")
	v.SetConfigType("yaml")
	v.AddConfigPath(".")
	v.AddConfigPath("$HOME/.dist-kv")
	v.AddConfigPath("/etc/dist-kv")

<<<<<<< HEAD
	v.SetDefault("replicas", config.Replicas)

=======
	// Override with specific config file if provided
	if configFile != "" {
		v.SetConfigFile(configFile)
	}

	// Configure environment variables
>>>>>>> b11a7b23
	v.SetEnvPrefix("DIST_KV")
	v.SetEnvKeyReplacer(strings.NewReplacer(".", "__"))
	v.AutomaticEnv()

	// Set default values
	for _, fc := range ConfigFlags {
		v.SetDefault(fc.ViperKey, fc.Default)
	}

	return v
}

// AddFlags adds configuration flags to the given cobra command
func AddFlags(cmd *cobra.Command) {
	// Add config file flag
	cmd.Flags().String("config", "", "Config file path")

	// Add flags for all configuration options using the global ConfigFlags
	for _, fc := range ConfigFlags {
		switch v := fc.Default.(type) {
		case string:
			cmd.Flags().String(fc.FlagName, v, fc.Usage)
		case int:
			cmd.Flags().Int(fc.FlagName, v, fc.Usage)
		case bool:
			cmd.Flags().Bool(fc.FlagName, v, fc.Usage)
		case float64:
			cmd.Flags().Float64(fc.FlagName, v, fc.Usage)
		default:
			slog.Error("invalid value type", "value", v)
		}
	}
}

// BindFlags binds cobra flags to viper configuration
func BindFlags(cmd *cobra.Command, v *viper.Viper) {
	// Bind flags to viper keys
	for _, fc := range ConfigFlags {
		flag := cmd.Flags().Lookup(fc.FlagName)
		if flag != nil {
			v.BindPFlag(fc.ViperKey, flag)
		}
	}
}

// LoadConfig loads the configuration from all sources and returns a Config struct
func LoadConfig(cmd *cobra.Command) (*Config, error) {
	// Initialize viper

	var configFile string
	// Check if config file is specified via flag
	if cmd != nil && cmd.Flag("config") != nil && cmd.Flag("config").Changed {
		tmpConfigFile := cmd.Flag("config").Value.String()
		if tmpConfigFile != "" {
			configFile = tmpConfigFile
		}
	}

	v := InitViper(configFile)

	// Add flags to the command if provided
	if cmd != nil {
		AddFlags(cmd)
		BindFlags(cmd, v)
	}

	// Try to read config file
	if err := v.ReadInConfig(); err != nil {
		if _, ok := err.(viper.ConfigFileNotFoundError); !ok {
			return nil, fmt.Errorf("failed to read config file: %w", err)
		}
		slog.Info("No config file found, using defaults, environment variables, and flags")
	} else {
		slog.Info("Using config file", "path", v.ConfigFileUsed())
	}

	// Create a new config with default values
	var config Config

	// Apply the configuration to our struct
	if err := v.Unmarshal(&config); err != nil {
		return nil, fmt.Errorf("failed to unmarshal config: %w", err)
	}

	return &config, nil
}<|MERGE_RESOLUTION|>--- conflicted
+++ resolved
@@ -24,25 +24,7 @@
 		Host string `mapstructure:"host"`
 		Port int    `mapstructure:"port"`
 	} `mapstructure:"server"`
-<<<<<<< HEAD
 
-	Replicas []string `mapstructure:"replicas"`
-}
-
-// DefaultConfig returns a Config with default values
-func DefaultConfig() *Config {
-	return &Config{
-		LogLevel: slog.LevelInfo,
-		Server: struct {
-			Host string `mapstructure:"host"`
-			Port int    `mapstructure:"port"`
-		}{
-			Host: "localhost",
-			Port: 8080,
-		},
-		Replicas: []string{},
-	}
-=======
 	Client struct {
 		ServerURL string `mapstructure:"server_url"`
 	} `mapstructure:"client"`
@@ -54,7 +36,6 @@
 	{"server.host", "server.host", "localhost", "Server host"},
 	{"server.port", "server.port", 8080, "Server port"},
 	{"client.server-url", "client.server_url", "", "KVStore server URL for client commands"},
->>>>>>> b11a7b23
 }
 
 // InitViper initializes a new Viper instance with default settings
@@ -68,17 +49,13 @@
 	v.AddConfigPath("$HOME/.dist-kv")
 	v.AddConfigPath("/etc/dist-kv")
 
-<<<<<<< HEAD
-	v.SetDefault("replicas", config.Replicas)
 
-=======
 	// Override with specific config file if provided
 	if configFile != "" {
 		v.SetConfigFile(configFile)
 	}
 
 	// Configure environment variables
->>>>>>> b11a7b23
 	v.SetEnvPrefix("DIST_KV")
 	v.SetEnvKeyReplacer(strings.NewReplacer(".", "__"))
 	v.AutomaticEnv()
